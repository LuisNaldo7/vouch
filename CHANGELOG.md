--- conflicted
+++ resolved
@@ -2,11 +2,8 @@
   - update internal active validators count when Dirk not available at start
   - warn when graffiti is not as expected, rather than refuse to use the proposal
   - provide fallback location for dynamic graffiti
-<<<<<<< HEAD
+  - relax proposal checks to enable DVT proposals
   - add individual "controller.fast-track" flags for attestations and sync committees
-=======
-  - relax proposal checks to enable DVT proposals
->>>>>>> 4e1f1654
 
 1.9.0-alpha.3
   - add proposal value and blinded status to trace
